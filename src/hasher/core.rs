use std::{fmt::Debug, str::FromStr};
use strum_macros::EnumIter;
use thiserror::Error;

/// Hasher error
#[derive(Error, Debug)]
pub enum HasherError {
    #[error("Invalid hashing function")]
    InvalidHashingFunction,
    #[error("Element {} is size {} bits. It is not of valid size {} bits", .element, .element.len() * 8, .block_size_bits)]
    InvalidElementSize {
        element: String,
        block_size_bits: usize,
    },
    #[error("Invalid elements length for hashing function")]
    InvalidElementsLength,
    #[error("Fail to convert to U256")]
    U256ConversionError,
}

/// A trait for hash functions
pub trait Hasher: Send + Sync + Debug {
    /// Hashes a data which is a vector of strings
    fn hash(&self, data: Vec<String>) -> Result<String, HasherError>;

    /// Checks if the element size is valid, i.e. if it is less than the block size
    fn is_element_size_valid(&self, element: &str) -> bool;
<<<<<<< HEAD

    /// Hashes a single element
    fn hash_single(&self, data: &str) -> Result<String, HasherError>;

    /// Returns the genesis hash
    fn get_genesis(&self) -> Result<String, HasherError>;

    /// Returns the name of the [`HashingFunction`]
=======
    fn hash_single(&self, data: &str) -> Result<String>;
    fn get_genesis(&self) -> Result<String>;
>>>>>>> f568b427
    fn get_name(&self) -> HashingFunction;

    /// Returns the block size in bits
    fn get_block_size_bits(&self) -> usize;
}

/// Hashing functions types supported by the hasher
#[derive(EnumIter, Debug, PartialEq, Eq, Clone, Copy)]
pub enum HashingFunction {
    Keccak256,
    Poseidon,
    Pedersen,
}

impl FromStr for HashingFunction {
    type Err = HasherError;

    fn from_str(s: &str) -> Result<Self, Self::Err> {
        match s {
            "keccak" => Ok(HashingFunction::Keccak256),
            "poseidon" => Ok(HashingFunction::Poseidon),
            "pedersen" => Ok(HashingFunction::Pedersen),
            _ => Err(HasherError::InvalidHashingFunction),
        }
    }
}

impl ToString for HashingFunction {
    fn to_string(&self) -> String {
        match self {
            HashingFunction::Keccak256 => "keccak".to_string(),
            HashingFunction::Poseidon => "poseidon".to_string(),
            HashingFunction::Pedersen => "pedersen".to_string(),
        }
    }
}

/// Returns the byte size of a hex string
pub fn byte_size(hex: &str) -> usize {
    let hex = hex.strip_prefix("0x").unwrap_or(hex);
    hex.len() / 2
}<|MERGE_RESOLUTION|>--- conflicted
+++ resolved
@@ -7,15 +7,19 @@
 pub enum HasherError {
     #[error("Invalid hashing function")]
     InvalidHashingFunction,
-    #[error("Element {} is size {} bits. It is not of valid size {} bits", .element, .element.len() * 8, .block_size_bits)]
+    #[error(
+        "Element size {element_size} is too big for hashing function with block size {block_size_bits}"
+    )]
     InvalidElementSize {
-        element: String,
+        element_size: usize,
         block_size_bits: usize,
     },
     #[error("Invalid elements length for hashing function")]
     InvalidElementsLength,
     #[error("Fail to convert to U256")]
     U256ConversionError,
+    #[error("Fail to decode hex")]
+    HexDecodeError(#[from] hex::FromHexError),
 }
 
 /// A trait for hash functions
@@ -24,8 +28,7 @@
     fn hash(&self, data: Vec<String>) -> Result<String, HasherError>;
 
     /// Checks if the element size is valid, i.e. if it is less than the block size
-    fn is_element_size_valid(&self, element: &str) -> bool;
-<<<<<<< HEAD
+    fn is_element_size_valid(&self, element: &str) -> Result<bool, HasherError>;
 
     /// Hashes a single element
     fn hash_single(&self, data: &str) -> Result<String, HasherError>;
@@ -34,10 +37,6 @@
     fn get_genesis(&self) -> Result<String, HasherError>;
 
     /// Returns the name of the [`HashingFunction`]
-=======
-    fn hash_single(&self, data: &str) -> Result<String>;
-    fn get_genesis(&self) -> Result<String>;
->>>>>>> f568b427
     fn get_name(&self) -> HashingFunction;
 
     /// Returns the block size in bits
