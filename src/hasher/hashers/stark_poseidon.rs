use crate::hasher::{byte_size, HasherError, HashingFunction};

use super::super::Hasher;
use starknet::core::types::FieldElement;
use starknet_crypto::{poseidon_hash, poseidon_hash_many, poseidon_hash_single};

/// Hasher for Stark Poseidon
#[derive(Debug, Clone)]
pub struct StarkPoseidonHasher {
    /// The block size in bits for Stark Poseidon is 252
    block_size_bits: usize,
    /// Boolean flag to indicate whether to pad the hash with zeros
    should_pad: bool,
}

impl Hasher for StarkPoseidonHasher {
    fn get_name(&self) -> HashingFunction {
        HashingFunction::Poseidon
    }

    /// Hashes a data which is a vector of strings
    ///
    /// NOTE: data should be more than 1 element
    fn hash(&self, data: Vec<String>) -> Result<String, HasherError> {
        for element in &data {
            if !self.is_element_size_valid(element) {
                return Err(HasherError::InvalidElementSize {
                    element: element.to_string(),
                    block_size_bits: self.block_size_bits,
                });
            }
        }

        let field_elements: Vec<FieldElement> =
            data.iter().map(|e| e.parse().unwrap_or_default()).collect();

        let hash_core = match field_elements.len() {
            0 => return Err(HasherError::InvalidElementsLength),
            1 => poseidon_hash_single(field_elements[0]),
            2 => poseidon_hash(field_elements[0], field_elements[1]),
            _ => poseidon_hash_many(&field_elements),
        };

        let mut hash = format!("{:x}", hash_core);
        if self.should_pad {
            hash = format!("{:0>63}", hash);
        }
        let hash = format!("0x{}", hash);
        Ok(hash)
    }

    fn is_element_size_valid(&self, element: &str) -> bool {
        byte_size(element) <= self.block_size_bits
    }

<<<<<<< HEAD
    fn hash_single(&self, data: &str) -> Result<String, HasherError> {
        self.hash(vec![data.to_string()])
    }

    fn get_genesis(&self) -> Result<String, HasherError> {
=======
    fn hash_single(&self, data: &str) -> Result<String> {
        self.hash(vec![data.to_string()])
    }

    fn get_genesis(&self) -> Result<String> {
>>>>>>> f568b427
        let genesis_str = "brave new world";
        let hex_str = format!("0x{}", hex::encode(genesis_str));
        self.hash_single(&hex_str)
    }

    fn get_block_size_bits(&self) -> usize {
        self.block_size_bits
    }
}

impl StarkPoseidonHasher {
    pub fn new(should_pad: Option<bool>) -> Self {
        Self {
            block_size_bits: 252,
            should_pad: should_pad.unwrap_or(false),
        }
    }
}

impl Default for StarkPoseidonHasher {
    fn default() -> Self {
        Self::new(None)
    }
}<|MERGE_RESOLUTION|>--- conflicted
+++ resolved
@@ -23,12 +23,7 @@
     /// NOTE: data should be more than 1 element
     fn hash(&self, data: Vec<String>) -> Result<String, HasherError> {
         for element in &data {
-            if !self.is_element_size_valid(element) {
-                return Err(HasherError::InvalidElementSize {
-                    element: element.to_string(),
-                    block_size_bits: self.block_size_bits,
-                });
-            }
+            self.is_element_size_valid(element)?;
         }
 
         let field_elements: Vec<FieldElement> =
@@ -49,23 +44,23 @@
         Ok(hash)
     }
 
-    fn is_element_size_valid(&self, element: &str) -> bool {
-        byte_size(element) <= self.block_size_bits
+    fn is_element_size_valid(&self, element: &str) -> Result<bool, HasherError> {
+        let size = byte_size(element);
+        if size <= self.block_size_bits {
+            Ok(true)
+        } else {
+            Err(HasherError::InvalidElementSize {
+                element_size: size,
+                block_size_bits: self.block_size_bits,
+            })
+        }
     }
 
-<<<<<<< HEAD
     fn hash_single(&self, data: &str) -> Result<String, HasherError> {
         self.hash(vec![data.to_string()])
     }
 
     fn get_genesis(&self) -> Result<String, HasherError> {
-=======
-    fn hash_single(&self, data: &str) -> Result<String> {
-        self.hash(vec![data.to_string()])
-    }
-
-    fn get_genesis(&self) -> Result<String> {
->>>>>>> f568b427
         let genesis_str = "brave new world";
         let hex_str = format!("0x{}", hex::encode(genesis_str));
         self.hash_single(&hex_str)
