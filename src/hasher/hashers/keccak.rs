<<<<<<< HEAD
use num_bigint::BigInt;
use num_traits::{identities::Zero, Num};
=======
use anyhow::Result;
>>>>>>> f568b427
use sha3::{Digest, Keccak256};

use crate::hasher::{byte_size, HasherError, HashingFunction};

use super::super::Hasher;

/// Hasher for Keccak256
#[derive(Debug, Clone)]
pub struct KeccakHasher {
    /// The block size in bits for Keccak256 is 256
    block_size_bits: usize,
}

impl Hasher for KeccakHasher {
    fn get_name(&self) -> HashingFunction {
        HashingFunction::Keccak256
    }

    /// Hashes a data which is a vector of strings
    ///
    /// NOTE: data have no limit in length of elements
    fn hash(&self, data: Vec<String>) -> Result<String, HasherError> {
        for element in &data {
            if !self.is_element_size_valid(element) {
                return Err(HasherError::InvalidElementSize {
                    element: element.clone(),
                    block_size_bits: self.block_size_bits,
                });
            }
        }

        let mut keccak = Keccak256::new();

        if data.is_empty() {
            keccak.update([]);
        } else if data.len() == 1 {
            let no_prefix = data[0].strip_prefix("0x").unwrap_or(&data[0]);
            keccak.update(hex::decode(no_prefix)?);
        } else {
            let mut result: Vec<u8> = Vec::new();

            for e in data.iter() {
                let no_prefix = e.strip_prefix("0x").unwrap_or(e);
<<<<<<< HEAD

                let n = BigInt::from_str_radix(no_prefix, 16).unwrap_or(BigInt::zero());
                let hex = format!("{:0>64x}", n);

                for byte_pair in hex.as_bytes().chunks(2) {
                    let byte_str = std::str::from_utf8(byte_pair).unwrap();
                    let byte = u8::from_str_radix(byte_str, 16).unwrap();
                    result.push(byte);
                }
=======
                result.extend(hex::decode(no_prefix)?)
>>>>>>> f568b427
            }

            keccak.update(&result);
        }

        let res = keccak.finalize();
        Ok(format!("0x{:0>64}", hex::encode(res)))
    }

    fn is_element_size_valid(&self, element: &str) -> bool {
        byte_size(element) <= self.block_size_bits
    }

<<<<<<< HEAD
    fn hash_single(&self, data: &str) -> Result<String, HasherError> {
        self.hash(vec![data.to_string()])
    }

    fn get_genesis(&self) -> Result<String, HasherError> {
=======
    fn hash_single(&self, data: &str) -> Result<String> {
        self.hash(vec![data.to_string()])
    }

    fn get_genesis(&self) -> Result<String> {
>>>>>>> f568b427
        let genesis_str = "brave new world";
        let hex = hex::encode(genesis_str);

        self.hash_single(&hex)
    }

    fn get_block_size_bits(&self) -> usize {
        self.block_size_bits
    }
}

impl KeccakHasher {
    pub fn new() -> Self {
        Self {
            block_size_bits: 256,
        }
    }
}

impl Default for KeccakHasher {
    fn default() -> Self {
        Self::new()
    }
}<|MERGE_RESOLUTION|>--- conflicted
+++ resolved
@@ -1,12 +1,5 @@
-<<<<<<< HEAD
-use num_bigint::BigInt;
-use num_traits::{identities::Zero, Num};
-=======
-use anyhow::Result;
->>>>>>> f568b427
+use crate::hasher::{byte_size, HasherError, HashingFunction};
 use sha3::{Digest, Keccak256};
-
-use crate::hasher::{byte_size, HasherError, HashingFunction};
 
 use super::super::Hasher;
 
@@ -22,20 +15,13 @@
         HashingFunction::Keccak256
     }
 
-    /// Hashes a data which is a vector of strings
+    /// Hashes a data which is a vector of strings (all elements must be hex encoded)
     ///
     /// NOTE: data have no limit in length of elements
     fn hash(&self, data: Vec<String>) -> Result<String, HasherError> {
-        for element in &data {
-            if !self.is_element_size_valid(element) {
-                return Err(HasherError::InvalidElementSize {
-                    element: element.clone(),
-                    block_size_bits: self.block_size_bits,
-                });
-            }
-        }
+        let mut keccak = Keccak256::default();
 
-        let mut keccak = Keccak256::new();
+        //? We deliberately don't validate the size of the elements here, because we want to allow hashing of the RLP encoded block to get a block hash
 
         if data.is_empty() {
             keccak.update([]);
@@ -47,19 +33,7 @@
 
             for e in data.iter() {
                 let no_prefix = e.strip_prefix("0x").unwrap_or(e);
-<<<<<<< HEAD
-
-                let n = BigInt::from_str_radix(no_prefix, 16).unwrap_or(BigInt::zero());
-                let hex = format!("{:0>64x}", n);
-
-                for byte_pair in hex.as_bytes().chunks(2) {
-                    let byte_str = std::str::from_utf8(byte_pair).unwrap();
-                    let byte = u8::from_str_radix(byte_str, 16).unwrap();
-                    result.push(byte);
-                }
-=======
                 result.extend(hex::decode(no_prefix)?)
->>>>>>> f568b427
             }
 
             keccak.update(&result);
@@ -69,23 +43,24 @@
         Ok(format!("0x{:0>64}", hex::encode(res)))
     }
 
-    fn is_element_size_valid(&self, element: &str) -> bool {
-        byte_size(element) <= self.block_size_bits
+    fn is_element_size_valid(&self, element: &str) -> Result<bool, HasherError> {
+        let size = byte_size(element);
+        if size <= self.block_size_bits {
+            Ok(true)
+        } else {
+            Err(HasherError::InvalidElementSize {
+                element_size: size,
+                block_size_bits: self.block_size_bits,
+            })
+        }
     }
 
-<<<<<<< HEAD
+    /// Hashes a single data which is a string (must be hex encoded)
     fn hash_single(&self, data: &str) -> Result<String, HasherError> {
         self.hash(vec![data.to_string()])
     }
 
     fn get_genesis(&self) -> Result<String, HasherError> {
-=======
-    fn hash_single(&self, data: &str) -> Result<String> {
-        self.hash(vec![data.to_string()])
-    }
-
-    fn get_genesis(&self) -> Result<String> {
->>>>>>> f568b427
         let genesis_str = "brave new world";
         let hex = hex::encode(genesis_str);
 
