use accumulators::{
    core::CoreMMR, hash::stark_poseidon::StarkPoseidonHasher, store::sqlite::SQLiteStore,
};
use criterion::{criterion_group, criterion_main, BenchmarkId, Criterion};
<<<<<<< HEAD
use mmr::{
    core::CoreMMR,
    hash::{stark_poseidon::StarkPoseidonHasher, IHasher},
    store::sqlite::SQLiteStore,
};
=======
>>>>>>> f207dd1d

fn prepare_mmr(count: usize) -> CoreMMR<SQLiteStore, StarkPoseidonHasher> {
    let hasher = StarkPoseidonHasher::new(Some(false));

    let store = SQLiteStore::new(":memory:").unwrap();
    store.init().expect("Failed to init store");

    let mut mmr = CoreMMR::new(store, hasher.clone(), None);

    for i in 0..count {
        let value = hasher.hash_single(&i.to_string());
        let _ = mmr.append(value).unwrap();
    }

    mmr
}

fn bench(c: &mut Criterion) {
    {
        let mut group = c.benchmark_group("MMR insertion");
        let inputs = [10_000, 1_000_000];

        for input in inputs.iter() {
            group.bench_with_input(BenchmarkId::new("times", input), &input, |b, &&size| {
                b.iter(|| prepare_mmr(size));
            });
        }
    }
}

criterion_group!(
    name = benches;
    config = Criterion::default().sample_size(10);
    targets = bench
);
criterion_main!(benches);<|MERGE_RESOLUTION|>--- conflicted
+++ resolved
@@ -1,15 +1,9 @@
 use accumulators::{
-    core::CoreMMR, hash::stark_poseidon::StarkPoseidonHasher, store::sqlite::SQLiteStore,
-};
-use criterion::{criterion_group, criterion_main, BenchmarkId, Criterion};
-<<<<<<< HEAD
-use mmr::{
     core::CoreMMR,
     hash::{stark_poseidon::StarkPoseidonHasher, IHasher},
     store::sqlite::SQLiteStore,
 };
-=======
->>>>>>> f207dd1d
+use criterion::{criterion_group, criterion_main, BenchmarkId, Criterion};
 
 fn prepare_mmr(count: usize) -> CoreMMR<SQLiteStore, StarkPoseidonHasher> {
     let hasher = StarkPoseidonHasher::new(Some(false));
